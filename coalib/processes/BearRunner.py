import queue
import multiprocessing
import traceback

from coalib.bears.BEAR_KIND import BEAR_KIND
from coalib.bears.GlobalBear import GlobalBear
from coalib.bears.LocalBear import LocalBear
from coalib.misc.StringConstants import StringConstants
from coalib.processes.CONTROL_ELEMENT import CONTROL_ELEMENT
from coalib.processes.communication.LogMessage import LogMessage, LOG_LEVEL
from coalib.misc.i18n import _


class BearRunner(multiprocessing.Process):
    def __init__(self,
                 file_name_queue,
                 local_bear_list,
                 global_bear_list,
                 global_bear_queue,
                 file_dict,
                 local_result_dict,
                 global_result_dict,
                 message_queue,
                 control_queue,
                 barrier,
                 TIMEOUT=0):
        """
        This is the object that actually runs on the processes

        If parameters type is 'queue (read)' this means it has to implement the
        get(timeout=TIMEOUT) method and it shall raise queue.Empty if the queue
        is empty up until the end of the timeout. If the queue has the
        (optional!) task_done() attribute, BearRunner will call it after
        processing each item.

        If parameters type is 'queue (write)' it shall implement the
        put(object, timeout=TIMEOUT) method.

        If the queues raise any exception not specified here the user will get
        an 'unknown error' message. So beware of that.

        :param file_name_queue: queue (read) of file names to check with local
        bears. Every BearRunner takes one of those and checks it with all local
        bears. (Repeat until queue empty.)
        :param local_bear_list: list of local bear instances
        :param global_bear_list: list of global bear instances
        :param global_bear_queue: queue (read) of indexes of global bear
        instances in the global_bear_list
        :param file_dict: dict of all files as {filename:file}, file as in
        file.readlines()
        :param local_result_dict: A Manager.dict that will be used to store
        local results. A list of all local results will be stored with the
        filename as key.
        :param global_result_dict: A Manager.dict that will be used to store
        global results. The list of results of one global bear will be stored
        with the bear name as key.
        :param message_queue: queue (write) for debug/warning/error messages
        (type LogMessage)
        :param control_queue: queue (write). If any result gets written to the
        result_dict a tuple containing a
        CONTROL_ELEMENT (to indicate what kind of event happened) and either a
        filter name (for global results) or a
        file name to indicate the result will be put to the queue. If this
        BearRunner finished all its tasks it will put
        (CONTROL_ELEMENT.FINISHED, None) to the queue.
        :param barrier: a thing that has a wait() method. This will be invoked
        after running the local bears and may serve as a barrier to avoid
        getting global results before local ones are processed.
        :param TIMEOUT: in seconds for all queue actions
        """
        if not isinstance(local_bear_list, list):
            raise TypeError("local_bear_list should be a list")
        if not isinstance(file_dict, dict):
            raise TypeError("file_dict should be a dict")
        if not hasattr(file_name_queue, "get"):
            raise TypeError("file_name_queue should be a queue like thing "
                            "(reading possible via 'get', raises queue.Empty "
                            "if empty)")
        if not isinstance(global_bear_list, list):
            raise TypeError("global_bear_list should be a list")
        if not hasattr(global_bear_queue, "get"):
            raise TypeError("global_bear_queue should be a queue like thing "
                            "(reading possible via 'get', raises queue.Empty "
                            "if empty)")
        if not isinstance(local_result_dict,
                          multiprocessing.managers.DictProxy):
            raise TypeError("local_result_dict should be a "
                            "multiprocessing.managers.DictProxy")
        if not isinstance(global_result_dict,
                          multiprocessing.managers.DictProxy):
            raise TypeError("global_result_dict should be a "
                            "multiprocessing.managers.DictProxy")
        if not hasattr(message_queue, "put"):
            raise TypeError("message_queue should be a queue like thing "
                            "(writing possible via 'put')")
        if not hasattr(control_queue, "put"):
            raise TypeError("control_queue should be a queue like thing "
                            "(writing possible via 'put')")
        if not hasattr(barrier, "wait"):
            raise TypeError("barrier should be a barrier like thing ('wait' "
                            "method should be available)")

        multiprocessing.Process.__init__(self)

        self.filename_queue = file_name_queue
        self.local_bear_list = local_bear_list
        self.global_bear_queue = global_bear_queue
        self.global_bear_list = global_bear_list

        self.file_dict = file_dict

        self.local_result_dict = local_result_dict
        self.global_result_dict = global_result_dict
        self.message_queue = message_queue
        self.control_queue = control_queue
        self.barrier = barrier

        self.TIMEOUT = TIMEOUT

        # Will be used to hold local results when they are not yet stored in
        # the result dict
        self._local_result_list = []

    def warn(self, *args, delimiter=' ', end=''):
        self.__send_msg(LOG_LEVEL.WARNING, *args, delimiter=delimiter, end=end)

    def err(self, *args, delimiter=' ', end=''):
        self.__send_msg(LOG_LEVEL.ERROR, *args, delimiter=delimiter, end=end)

    def debug(self, *args, delimiter=' ', end=''):
        self.__send_msg(LOG_LEVEL.DEBUG, *args, delimiter=delimiter, end=end)

    def run(self):
        self.run_local_bears()
        self.barrier.wait()
        self.run_global_bears()

        self.control_queue.put((CONTROL_ELEMENT.FINISHED, None))

    def run_local_bears(self):
        try:
            while True:
                filename = self.filename_queue.get(timeout=self.TIMEOUT)
                self.__run_local_bears(filename)
                if hasattr(self.filename_queue, "task_done"):
                    self.filename_queue.task_done()
        except queue.Empty:
            return

    def _get_next_global_bear(self):
        """
        Retrieves the next global bear.

        :return: (bear, bearname)
        """
        bear_id = self.global_bear_queue.get(timeout=self.TIMEOUT)
        bear = self.global_bear_list[bear_id]
        bearname = bear.__class__.__name__

        return bear, bearname

    def run_global_bears(self):
        try:
            while True:
                bear, bearname = self._get_next_global_bear()
                result = self.__run_global_bear(bear)
                if result:
                    self.global_result_dict[bearname] = result
                    self.control_queue.put((CONTROL_ELEMENT.GLOBAL,
                                            bearname))
                else:
                    self.global_result_dict[bearname] = None
                if hasattr(self.global_bear_queue, "task_done"):
                    self.global_bear_queue.task_done()
        except queue.Empty:
            return

    def __send_msg(self, log_level, *args, delimiter=' ', end=''):
        output = str(delimiter).join(str(arg) for arg in args) + str(end)
        self.message_queue.put(LogMessage(log_level, output),
                               timeout=self.TIMEOUT)

    def __run_local_bears(self, filename):
        if filename not in self.file_dict:
            self.err(_("An internal error occurred."),
                     StringConstants.THIS_IS_A_BUG)
            self.debug(_("The given file through the queue is not in the "
                         "file dictionary."))

            return

        self._local_result_list = []
        for bear_instance in self.local_bear_list:
            r = self.__run_local_bear(bear_instance, filename)
            if r is not None:
                self._local_result_list.extend(r)

        self.local_result_dict[filename] = self._local_result_list
        self.control_queue.put((CONTROL_ELEMENT.LOCAL, filename))

    def _get_local_dependency_results(self, bear_instance):
        deps = bear_instance.get_dependencies()
        if deps == []:
            return None

        dependency_results = {}
        dep_strings = []
        for dep in deps:
            dep_strings.append(dep.__name__)

        for result in self._local_result_list:
            if result.origin in dep_strings:
                results = dependency_results.get(result.origin, [])
                results.append(result)
                dependency_results[result.origin] = results

        return dependency_results

    def __run_local_bear(self, bear_instance, filename):
        if not isinstance(bear_instance, LocalBear) or \
                bear_instance.kind() != BEAR_KIND.LOCAL:
            self.warn(_("A given local bear ({}) is not valid. "
                        "Leaving it out...")
                      .format(bear_instance.__class__.__name__),
                      StringConstants.THIS_IS_A_BUG)

            return None

        dependency_results = self._get_local_dependency_results(bear_instance)
        kwargs = {}
        # Only pass dependency results to bears who want it
        if dependency_results is not None:
            kwargs["dependency_results"] = dependency_results

<<<<<<< HEAD
        try:
            return bear_instance.run_main(filename,
                                         self.file_dict[filename],
                                         **kwargs)
        except:
            tb = traceback.format_exc()
            name = bear_instance.__class__.__name__
            self.err(_("The bear {bear} failed to run for file {file}. "
                       "Skipping bear...")
                     .format(bear=name, file=filename),
                     StringConstants.THIS_IS_A_BUG)
            self.debug(_("Traceback for error in bear {bear}:")
                       .format(bear=name), tb, delimiter="\n")

            return None
=======
        return self._run_bear(bear_instance,
                              filename,
                              self.file_dict[filename],
                              **kwargs)
>>>>>>> af329a43

    def __run_global_bear(self, global_bear_instance):
        if not isinstance(global_bear_instance, GlobalBear) \
                or global_bear_instance.kind() != BEAR_KIND.GLOBAL:
            self.warn(_("A given global bear ({}) is not valid. "
                        "Leaving it out...")
                      .format(global_bear_instance.__class__.__name__),
                      StringConstants.THIS_IS_A_BUG)

            return None

<<<<<<< HEAD
        return global_bear_instance.run_main()
=======
        return self._run_bear(global_bear_instance)

    def _run_bear(self, bear_instance, *args, **kwargs):
        try:
            return bear_instance.run(*args,
                                     **kwargs)
        except:
            name = bear_instance.__class__.__name__
            self.err(_("The bear {bear} failed to run with the arguments "
                       "{arglist}, {kwarglist}. Skipping bear...")
                     .format(bear=name, arglist=args, kwarglist=kwargs))
            self.debug(_("Traceback for error in bear {bear}:")
                       .format(bear=name),
                       traceback.format_exc(),
                       delimiter="\n")

            return None
>>>>>>> af329a43
<|MERGE_RESOLUTION|>--- conflicted
+++ resolved
@@ -232,28 +232,10 @@
         if dependency_results is not None:
             kwargs["dependency_results"] = dependency_results
 
-<<<<<<< HEAD
-        try:
-            return bear_instance.run_main(filename,
-                                         self.file_dict[filename],
-                                         **kwargs)
-        except:
-            tb = traceback.format_exc()
-            name = bear_instance.__class__.__name__
-            self.err(_("The bear {bear} failed to run for file {file}. "
-                       "Skipping bear...")
-                     .format(bear=name, file=filename),
-                     StringConstants.THIS_IS_A_BUG)
-            self.debug(_("Traceback for error in bear {bear}:")
-                       .format(bear=name), tb, delimiter="\n")
-
-            return None
-=======
         return self._run_bear(bear_instance,
                               filename,
                               self.file_dict[filename],
                               **kwargs)
->>>>>>> af329a43
 
     def __run_global_bear(self, global_bear_instance):
         if not isinstance(global_bear_instance, GlobalBear) \
@@ -265,15 +247,12 @@
 
             return None
 
-<<<<<<< HEAD
-        return global_bear_instance.run_main()
-=======
         return self._run_bear(global_bear_instance)
 
     def _run_bear(self, bear_instance, *args, **kwargs):
         try:
-            return bear_instance.run(*args,
-                                     **kwargs)
+            return bear_instance.run_main(*args,
+                                         **kwargs)
         except:
             name = bear_instance.__class__.__name__
             self.err(_("The bear {bear} failed to run with the arguments "
@@ -284,5 +263,4 @@
                        traceback.format_exc(),
                        delimiter="\n")
 
-            return None
->>>>>>> af329a43
+            return None