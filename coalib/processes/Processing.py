--- conflicted
+++ resolved
@@ -184,15 +184,9 @@
                           This may be a list of globbed bear wildcards.
     :return:              True if the result has to be ignored.
     """
-<<<<<<< HEAD
     for bears, source_range in ignore_ranges:
         orig = result.origin.lower()
         if (result.overlaps(source_range) and
-=======
-    for bears, range in ignore_ranges:
-        orig = result.origin.lower().split(' ')[0]
-        if (result.overlaps(range) and
->>>>>>> 6d660bc8
                 (len(bears) == 0 or orig in bears or fnmatch(orig, bears))):
             return True
 
