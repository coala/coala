import os
import sys
import re
import tempfile
import unittest
from pyprint.NullPrinter import NullPrinter
from pyprint.ClosableObject import close_objects

sys.path.insert(0, ".")
from coalib.misc import Constants
from coalib.parsing.StringProcessing import escape
from coalib.settings.ConfigurationGathering import (gather_configuration,
                                                    find_user_config)
from coalib.output.printers.LogPrinter import LogPrinter
<<<<<<< HEAD
from coalib.misc.ContextManagers import make_temp
=======

>>>>>>> 1813a6d2

class ConfigurationGatheringTest(unittest.TestCase):

    def setUp(self):
        self.log_printer = LogPrinter(NullPrinter())

    def tearDown(self):
        close_objects(self.log_printer)

    def test_gather_configuration(self):
        args = (lambda *args: True, self.log_printer)

        # Passing the default coafile name only triggers a warning.
        gather_configuration(*args, arg_list=["-c abcdefghi/invalid/.coafile"])

        # Using a bad filename explicitly exits coala.
        with self.assertRaises(SystemExit):
            gather_configuration(
                *args,
                arg_list=["-S", "test=5", "-c", "some_bad_filename"])

        with make_temp() as temporary:
            sections, local_bears, global_bears, targets = (
                gather_configuration(
                    *args,
                    arg_list=["-S",
                              "test=5",
                              "-c",
                              escape(temporary, "\\"),
                              "-s"]))

        self.assertEqual(str(sections["default"]),
                         "Default {config : " + repr(temporary) + ", save : "
                         "'True', test : '5'}")

        with make_temp() as temporary:
            sections, local_bears, global_bears, targets = (
                gather_configuration(*args,
                                     arg_list=["-S test=5",
                                               "-c " + escape(temporary, "\\"),
                                               "-b LineCountBear -s"]))

        self.assertEqual(len(local_bears["default"]), 0)

    def test_default_coafile_parsing(self):
        tmp = Constants.system_coafile

        Constants.system_coafile = os.path.abspath(os.path.join(
            os.path.dirname(os.path.realpath(__file__)),
            "section_manager_test_files",
            "default_coafile"))

        sections, local_bears, global_bears, targets = gather_configuration(
            lambda *args: True,
            self.log_printer)

        self.assertEqual(str(sections["test"]),
                         "test {value : '1', testval : '5'}")

        Constants.system_coafile = tmp

    def test_user_coafile_parsing(self):
        tmp = Constants.user_coafile

        Constants.user_coafile = os.path.abspath(os.path.join(
            os.path.dirname(os.path.realpath(__file__)),
            "section_manager_test_files",
            "default_coafile"))

        sections, local_bears, global_bears, targets = gather_configuration(
            lambda *args: True,
            self.log_printer)

        self.assertEqual(str(sections["test"]),
                         "test {value : '1', testval : '5'}")

        Constants.user_coafile = tmp

    def test_nonexistent_file(self):
        filename = "bad.one/test\neven with bad chars in it"
        with self.assertRaises(SystemExit):
            gather_configuration(lambda *args: True,
                                 self.log_printer,
                                 arg_list=['-S', "config=" + filename])

        tmp = Constants.system_coafile
        Constants.system_coafile = filename

        with self.assertRaises(SystemExit):
            gather_configuration(lambda *args: True, self.log_printer)

        Constants.system_coafile = tmp

    def test_merge(self):
        tmp = Constants.system_coafile
        Constants.system_coafile = os.path.abspath(os.path.join(
            os.path.dirname(os.path.realpath(__file__)),
            "section_manager_test_files",
            "default_coafile"))

        config = os.path.abspath(os.path.join(
            os.path.dirname(os.path.realpath(__file__)),
            "section_manager_test_files",
            ".coafile"))

        # Check merging of default_coafile and .coafile
        sections, local_bears, global_bears, targets = gather_configuration(
            lambda *args: True,
            self.log_printer,
            arg_list=["-c", re.escape(config)])

        self.assertEqual(str(sections["test"]),
                         "test {value : '2'}")
        self.assertEqual(str(sections["test-2"]),
                         "test-2 {files : '.', bears : 'LineCountBear'}")

        # Check merging of default_coafile, .coafile and cli
        sections, local_bears, global_bears, targets = gather_configuration(
            lambda *args: True,
            self.log_printer,
            arg_list=["-c",
                      re.escape(config),
                      "-S",
                      "test.value=3",
                      "test-2.bears=",
                      "test-5.bears=TestBear2"])

        self.assertEqual(str(sections["test"]), "test {value : '3'}")
        self.assertEqual(str(sections["test-2"]),
                         "test-2 {files : '.', bears : ''}")
        self.assertEqual(str(sections["test-3"]),
                         "test-3 {files : 'MakeFile'}")
        self.assertEqual(str(sections["test-4"]),
                         "test-4 {bears : 'TestBear'}")
        self.assertEqual(str(sections["test-5"]),
                         "test-5 {bears : 'TestBear2'}")

        Constants.system_coafile = tmp

    def test_merge_defaults(self):
        with make_temp() as temporary:
            sections, local_bears, global_bears, targets = (
                gather_configuration(lambda *args: True,
                                     self.log_printer,
                                     arg_list=["-S",
                                               "value=1",
                                               "test.value=2",
                                               "-c",
                                               escape(temporary, "\\")]))

        self.assertEqual(sections["default"],
                         sections["test"].defaults)

    def test_back_saving(self):
        filename = os.path.join(tempfile.gettempdir(),
                                "SectionManagerTestFile")

        # We need to use a bad filename or this will parse coalas .coafile
        gather_configuration(
            lambda *args: True,
            self.log_printer,
            arg_list=['-S',
                      "save=" + re.escape(filename),
                      "-c=some_bad_filename"])

        with open(filename, "r") as f:
            lines = f.readlines()
        self.assertEqual(["[Default]\n", "config = some_bad_filename\n"],
                         lines)

        gather_configuration(
            lambda *args: True,
            self.log_printer,
            arg_list=['-S',
                      "save=true",
                      "config=" + re.escape(filename),
                      "test.value=5"])

        with open(filename, "r") as f:
            lines = f.readlines()
        os.remove(filename)
        self.assertEqual(["[Default]\n",
                          "config = " + filename + "\n",
                          "\n",
                          "[test]\n",
                          "value = 5\n"], lines)

    def test_targets(self):
        sections, local_bears, global_bears, targets = gather_configuration(
            lambda *args: True,
            self.log_printer,
            arg_list=["default", "test1", "test2"])

        self.assertEqual(targets, ["default", "test1", "test2"])

    def test_find_user_config(self):
        current_dir = os.path.abspath(os.path.dirname(__file__))
        c_file = os.path.join(current_dir,
                              "section_manager_test_files",
                              "project",
                              "test.c")

        retval = find_user_config(c_file, 1)
        self.assertEqual("", retval)

        retval = find_user_config(c_file, 2)
        self.assertEqual(os.path.join(current_dir,
                                      "section_manager_test_files",
                                      ".coafile"), retval)

        sections, dummy, dummy, dummy = gather_configuration(
            lambda *args: True,
            self.log_printer,
            arg_list=["--find-config"])

        self.assertRegex(str(sections["default"]),
                         ".*find_config : 'True'.*, config : '.*'")


if __name__ == '__main__':
    unittest.main(verbosity=2)<|MERGE_RESOLUTION|>--- conflicted
+++ resolved
@@ -12,11 +12,8 @@
 from coalib.settings.ConfigurationGathering import (gather_configuration,
                                                     find_user_config)
 from coalib.output.printers.LogPrinter import LogPrinter
-<<<<<<< HEAD
 from coalib.misc.ContextManagers import make_temp
-=======
-
->>>>>>> 1813a6d2
+
 
 class ConfigurationGatheringTest(unittest.TestCase):
 
