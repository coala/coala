import pickle
import unittest

from coalib.bearlib.languages.Language import Language, LanguageMeta, Languages


class LanguageTest(unittest.TestCase):

    def test_class__dir__(self):
        assert set(dir(Language)) == {
            lang.__name__ for lang in LanguageMeta.all
        }.union(type.__dir__(Language))

    def test_pickle_ability(self):
        cpp = Language['CPP']
        cpp_str = pickle.dumps(cpp)
        cpp_unpickled = pickle.loads(cpp_str)
        self.assertEqual(str(cpp), str(cpp_unpickled))

    def test_contains_method(self):
        # Test alias
        self.assertTrue('py' in Language[Language.Python])
        # Test version
        self.assertTrue('python' in Language[Language.Python == 3])
        # Test string parse
        self.assertTrue('python' in Language['python 3'])
        # Test version exclusion
        self.assertFalse('py 2' in Language['py 3'])
        # More complex version exclusion test
        self.assertFalse('py 2.7, 3.4' in Language['py 3'])


class LanguageAttributeErrorTest(unittest.TestCase):

    def setUp(self):
        self.lang_cpp = Language['CPP']
        self.lang_unknown = Language['Unknown']

    def tearDown(self):
        pass

    def test_invalid_attribute(self):
        with self.assertRaisesRegex(AttributeError, 'not a valid attribute'):
            self.lang_cpp.not_an_attribute

    def test_attribute_list_empy(self):
<<<<<<< HEAD
        with self.assertRaisesRegex(AttributeError, 'no available attribute'):
            self.lang_unknown.not_an_attribute
=======
        with self.assertRaisesRegexp(AttributeError, 'no available attribute'):
            self.lang_unknown.not_an_attribute


class LanguagesTest(unittest.TestCase):

    def setUp(self):
        self.tuple_derived = Languages([Language.Python == 3])
        for x in self.tuple_derived:
            self.assertIsInstance(x, Language)
        self.tuple = (Language['Python 3.3, 3.4, 3.5, 3.6'],)

    def tearDown(self):
        pass

    def test_invalid_args(self):
        with self.assertRaises(TypeError):
            Languages()
        with self.assertRaises(AttributeError):
            Languages(['nonexistentLanguage'])

    def test_tuple(self):
        self.assertTupleEqual(self.tuple_derived, self.tuple)

    def test_contains(self):
        self.assertTrue('Python 3.3, 3.5' in self.tuple_derived)
        self.assertFalse('Py 2.7' in self.tuple_derived)
>>>>>>> 8da81647
<|MERGE_RESOLUTION|>--- conflicted
+++ resolved
@@ -44,11 +44,7 @@
             self.lang_cpp.not_an_attribute
 
     def test_attribute_list_empy(self):
-<<<<<<< HEAD
         with self.assertRaisesRegex(AttributeError, 'no available attribute'):
-            self.lang_unknown.not_an_attribute
-=======
-        with self.assertRaisesRegexp(AttributeError, 'no available attribute'):
             self.lang_unknown.not_an_attribute
 
 
@@ -74,5 +70,4 @@
 
     def test_contains(self):
         self.assertTrue('Python 3.3, 3.5' in self.tuple_derived)
-        self.assertFalse('Py 2.7' in self.tuple_derived)
->>>>>>> 8da81647
+        self.assertFalse('Py 2.7' in self.tuple_derived)